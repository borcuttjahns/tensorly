name: Build documentation

on:
  push:
    branches:
      - main

jobs:
  build:

    runs-on: ubuntu-latest

    steps:
      - name: Checkout code
        uses: actions/checkout@v3
      - name: Install Python
        uses: actions/setup-python@v4
        with:
<<<<<<< HEAD
          python-version: 3.9
          cache: "pip"
          cache-dependency-path: |
            doc/requirements_doc.txt
=======
          python-version: '3.10'
>>>>>>> a982cf96
      - name: Install dependencies
        run: |
          python -m pip install --upgrade pip
          python -m pip install -r requirements.txt
          python -m pip install git+https://github.com/tensorly/tensorly-sphinx-theme.git@main
          python -m pip install -r doc/requirements_doc.txt
      - name: Install package
        run: |
          python -m pip install -e .
      - name: Make doc
        run: |
          cd doc
          python minify.py
          make html
          cd ..
      - name: Push doc to website
        if: success()
        run: |
          # Add deploy key and clone through ssh
          eval "$(ssh-agent -s)"
          mkdir ~/.ssh
          echo "${{ secrets.DEPLOY_DOC_KEY }}" > ~/.ssh/id_rsa
          chmod 600 ~/.ssh/id_rsa
          ssh-keyscan -t rsa github.com
          echo 'Documentation was successfully built, updating the website.'
          # See https://github.community/t/github-actions-bot-email-address/17204/5
          git config --global user.email "41898282+github-actions[bot]@users.noreply.github.com"
          git config --global user.name "github-actions"
          git clone "git@github.com:tensorly/tensorly.github.io.git" doc_folder
          echo "-- Updating the content"
          cd doc_folder
          git rm -r dev/*
          mkdir -p dev
          echo "Copying to folder"
          cp -r ../doc/_build/html/* dev/
          echo "Pushing to git"
          git add dev
          git commit -m "Github action: auto-update."
          git push --force origin main<|MERGE_RESOLUTION|>--- conflicted
+++ resolved
@@ -16,14 +16,11 @@
       - name: Install Python
         uses: actions/setup-python@v4
         with:
-<<<<<<< HEAD
-          python-version: 3.9
+          python-version: '3.10'
           cache: "pip"
           cache-dependency-path: |
             doc/requirements_doc.txt
-=======
-          python-version: '3.10'
->>>>>>> a982cf96
+
       - name: Install dependencies
         run: |
           python -m pip install --upgrade pip
