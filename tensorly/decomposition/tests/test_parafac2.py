--- conflicted
+++ resolved
@@ -95,17 +95,10 @@
         linesearch=linesearch,
     )
     assert len(err) > 2  # Check that we didn't just immediately exit
-<<<<<<< HEAD
     assert err[-2] - err[-1] < 1.0e-2
 
     # Check that the previous iteration didn't meet the criteria
     assert err[-3] - err[-2] > 1.0e-2
-=======
-    assert tl.abs(err[-2] ** 2 - err[-1] ** 2) < (1e-1 * err[-2] ** 2)
-    assert tl.abs(err[-3] ** 2 - err[-2] ** 2) > (
-        1e-1 * err[-3] ** 2
-    )  # Check that the previous iteration didn't meet the criteria
->>>>>>> 78a45f64
 
     assert_class_wrapper_correctly_passes_arguments(
         monkeypatch, parafac2, Parafac2, ignore_args={"return_errors"}, rank=3
@@ -369,19 +362,11 @@
 
     normalized_rec = parafac2(slices, rank, random_state=rng, normalize_factors=True)
 
-<<<<<<< HEAD
     assert_array_almost_equal(tl.norm(normalized_rec.factors[0], axis=0), tl.ones(rank))
     assert_array_almost_equal(tl.norm(normalized_rec.factors[1], axis=0), tl.ones(rank))
     assert_array_almost_equal(tl.norm(normalized_rec.factors[2], axis=0), tl.ones(rank))
-    assert abs(tl.max(norms) - tl.max(normalized_rec.weights)) / tl.max(norms) < 0.05
-    assert abs(tl.min(norms) - tl.min(normalized_rec.weights)) / tl.min(norms) < 0.05
-=======
-    assert_array_almost_equal(T.norm(normalized_rec.factors[0], axis=0), tl.ones(rank))
-    assert_array_almost_equal(T.norm(normalized_rec.factors[1], axis=0), tl.ones(rank))
-    assert_array_almost_equal(T.norm(normalized_rec.factors[2], axis=0), tl.ones(rank))
     assert tl.abs(tl.max(norms) - tl.max(normalized_rec.weights)) / tl.max(norms) < 0.05
     assert tl.abs(tl.min(norms) - tl.min(normalized_rec.weights)) / tl.min(norms) < 0.05
->>>>>>> 78a45f64
 
 
 def test_parafac2_init_valid():
