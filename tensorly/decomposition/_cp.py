import numpy as np
import warnings

import tensorly as tl
from ._base_decomposition import DecompositionMixin
from ..random import random_cp
from ..base import unfold
from ..cp_tensor import (
    cp_to_tensor,
    CPTensor,
    unfolding_dot_khatri_rao,
    cp_norm,
    cp_normalize,
    validate_cp_rank,
)

# Authors: Jean Kossaifi <jean.kossaifi+tensors@gmail.com>
#          Chris Swierczewski <csw@amazon.com>
#          Sam Schneider <samjohnschneider@gmail.com>
#          Aaron Meurer <asmeurer@gmail.com>

# License: BSD 3 clause


<<<<<<< HEAD
def initialize_cp(tensor, rank, init="svd", svd="numpy_svd", random_state=None, normalize_factors=False):
=======
def initialize_cp(
    tensor,
    rank,
    init="svd",
    svd="numpy_svd",
    random_state=None,
    normalize_factors=False,
):
>>>>>>> ce2e5e4b
    r"""Initialize factors used in `parafac`.

    The type of initialization is set using `init`. If `init == 'random'` then
    initialize factor matrices with uniform distribution using `random_state`. If `init == 'svd'` then
    initialize the `m`th factor matrix using the `rank` left singular vectors
    of the `m`th unfolding of the input tensor. If init is a previously initialized `cp tensor`, all
    the weights are pulled in the last factor and then the weights are set to "1" for the output tensor.

    Parameters
    ----------
    tensor : ndarray
    rank : int
    init : {'svd', 'random', cptensor}, optional
    svd : str, default is 'numpy_svd'
        function to use to compute the SVD, acceptable values in tensorly.SVD_FUNS
    non_negative : bool, default is False
        if True, non-negative factors are returned

    Returns
    -------
    factors : CPTensor
        An initial cp tensor.

    """
    rng = tl.check_random_state(random_state)

    if init == "random":
<<<<<<< HEAD
        kt = random_cp(tl.shape(tensor), rank, normalise_factors=False, random_state=rng, **tl.context(tensor))
=======
        kt = random_cp(
            tl.shape(tensor),
            rank,
            normalise_factors=False,
            random_state=rng,
            **tl.context(tensor),
        )
>>>>>>> ce2e5e4b

    elif init == "svd":
        try:
            svd_fun = tl.SVD_FUNS[svd]
        except KeyError:
<<<<<<< HEAD
            message = "Got svd={}. However, for the current backend ({}), the possible choices are {}".format(svd, tl.get_backend(), tl.SVD_FUNS)
=======
            message = "Got svd={}. However, for the current backend ({}), the possible choices are {}".format(
                svd, tl.get_backend(), tl.SVD_FUNS
            )
>>>>>>> ce2e5e4b
            raise ValueError(message)

        factors = []
        for mode in range(tl.ndim(tensor)):
            U, S, _ = svd_fun(unfold(tensor, mode), n_eigenvecs=rank)

            # Put SVD initialization on the same scaling as the tensor in case normalize_factors=False
            if mode == 0:
                idx = min(rank, tl.shape(S)[0])
                U = tl.index_update(U, tl.index[:, :idx], U[:, :idx] * S[:idx])

            if tensor.shape[mode] < rank:
                # TODO: this is a hack but it seems to do the job for now
                random_part = tl.tensor(
                    rng.random_sample((U.shape[0], rank - tl.shape(tensor)[mode])),
                    **tl.context(tensor),
                )
                U = tl.concatenate([U, random_part], axis=1)

            factors.append(U[:, :rank])

        kt = CPTensor((None, factors))

    elif isinstance(init, (tuple, list, CPTensor)):
        # TODO: Test this
        try:
            if normalize_factors is True:
                warnings.warn(
                    "It is not recommended to initialize a tensor with normalizing. Consider normalizing the tensor before using this function"
                )

            kt = CPTensor(init)
            weights, factors = kt

            if tl.all(weights == 1):
                kt = CPTensor((None, factors))
            else:
                weights_avg = tl.prod(weights) ** (1.0 / tl.shape(weights)[0])
                for i in range(len(factors)):
                    factors[i] = factors[i] * weights_avg
                kt = CPTensor((None, factors))
        except ValueError:
            raise ValueError(
                "If initialization method is a mapping, then it must "
                "be possible to convert it to a CPTensor instance"
            )
    else:
        raise ValueError('Initialization method "{}" not recognized'.format(init))

    if normalize_factors:
        kt = cp_normalize(kt)

    return kt


def sparsify_tensor(tensor, card):
    """Zeros out all elements in the `tensor` except `card` elements with maximum absolute values.

    Parameters
    ----------
    tensor : ndarray
    card : int
        Desired number of non-zero elements in the `tensor`

    Returns
    -------
    ndarray of shape tensor.shape
    """
    if card >= np.prod(tensor.shape):
        return tensor
    bound = tl.sort(tl.abs(tensor), axis=None)[-card]

<<<<<<< HEAD
    return tl.where(tl.abs(tensor) < bound, tl.zeros(tensor.shape, **tl.context(tensor)), tensor)
=======
    return tl.where(
        tl.abs(tensor) < bound, tl.zeros(tensor.shape, **tl.context(tensor)), tensor
    )
>>>>>>> ce2e5e4b


def error_calc(tensor, norm_tensor, weights, factors, sparsity, mask, mttkrp=None):
    r"""Perform the error calculation. Different forms are used here depending upon
    the available information. If `mttkrp=None` or masking is being performed, then the
    full tensor must be constructed. Otherwise, the mttkrp is used to reduce the calculation cost.

    Parameters
    ----------
    tensor : tensor
    norm_tensor : float
        The l2 norm of tensor.
    weights : tensor
        The current CP weights
    factors : tensor
        The current CP factors
    sparsity : float or int
        Whether we allow for a sparse component
    mask : bool
        Whether masking is being performed.
    mttkrp : tensor or None
        The mttkrp product, if available.

    Returns
    -------
    unnorml_rec_error : float
        The unnormalized reconstruction error.
    tensor : tensor
        The tensor, in case it has been updated by masking.
    norm_tensor: float
        The tensor norm, in case it has been updated by masking.
    """

    # If we have to update the mask we already have to build the full tensor
    if (mask is not None) or (mttkrp is None):
        low_rank_component = cp_to_tensor((weights, factors))

        # Update the tensor based on the mask
        if mask is not None:
            tensor = tensor * mask + low_rank_component * (1 - mask)
            norm_tensor = tl.norm(tensor, 2)

        if sparsity:
            sparse_component = sparsify_tensor(tensor - low_rank_component, sparsity)
        else:
            sparse_component = 0.0

        unnorml_rec_error = tl.norm(tensor - low_rank_component - sparse_component, 2)
    else:
        if sparsity:
            low_rank_component = cp_to_tensor((weights, factors))
            sparse_component = sparsify_tensor(tensor - low_rank_component, sparsity)

<<<<<<< HEAD
            unnorml_rec_error = tl.norm(tensor - low_rank_component - sparse_component, 2)
=======
            unnorml_rec_error = tl.norm(
                tensor - low_rank_component - sparse_component, 2
            )
>>>>>>> ce2e5e4b
        else:
            # ||tensor - rec||^2 = ||tensor||^2 + ||rec||^2 - 2*<tensor, rec>
            factors_norm = cp_norm((weights, factors))

            # mttkrp and factor for the last mode. This is equivalent to the
            # inner product <tensor, factorization>
            iprod = tl.sum(tl.sum(mttkrp * factors[-1], axis=0))
            unnorml_rec_error = tl.sqrt(
                tl.abs(norm_tensor**2 + factors_norm**2 - 2 * iprod)
            )

    return unnorml_rec_error, tensor, norm_tensor


<<<<<<< HEAD
def parafac(tensor, rank, n_iter_max=100, init='svd', svd='numpy_svd',
            normalize_factors=False, orthogonalise=False,
            tol=1e-8, random_state=None,
            verbose=0, return_errors=False,
            sparsity=None,
            l2_reg=0,  mask=None,
            cvg_criterion="abs_rec_error",
            fixed_modes=None,
            svd_mask_repeats=5,
            linesearch=False,
            callback=None):
=======
def parafac(
    tensor,
    rank,
    n_iter_max=100,
    init="svd",
    svd="numpy_svd",
    normalize_factors=False,
    orthogonalise=False,
    tol=1e-8,
    random_state=None,
    verbose=0,
    return_errors=False,
    sparsity=None,
    l2_reg=0,
    mask=None,
    cvg_criterion="abs_rec_error",
    fixed_modes=None,
    svd_mask_repeats=5,
    linesearch=False,
):
>>>>>>> ce2e5e4b
    """CANDECOMP/PARAFAC decomposition via alternating least squares (ALS)
    Computes a rank-`rank` decomposition of `tensor` [1]_ such that::

        tensor = [|weights; factors[0], ..., factors[-1] |].

    Parameters
    ----------
    tensor : ndarray
    rank  : int
        Number of components.
    n_iter_max : int
        Maximum number of iteration
    init : {'svd', 'random', CPTensor}, optional
        Type of factor matrix initialization.
        If a CPTensor is passed, this is directly used for initalization.
        See `initialize_factors`.
    svd : str, default is 'numpy_svd'
        function to use to compute the SVD, acceptable values in tensorly.SVD_FUNS
    normalize_factors : if True, aggregate the weights of each factor in a 1D-tensor
        of shape (rank, ), which will contain the norms of the factors
    tol : float, optional
        (Default: 1e-6) Relative reconstruction error tolerance. The
        algorithm is considered to have found the global minimum when the
        reconstruction error is less than `tol`.
    random_state : {None, int, np.random.RandomState}
    verbose : int, optional
        Level of verbosity
    return_errors : bool, optional
        Activate return of iteration errors
    mask : ndarray
        array of booleans with the same shape as ``tensor`` should be 0 where
        the values are missing and 1 everywhere else. Note:  if tensor is
        sparse, then mask should also be sparse with a fill value of 1 (or
        True). Allows for missing values [2]_
    cvg_criterion : {'abs_rec_error', 'rec_error'}, optional
       Stopping criterion for ALS, works if `tol` is not None.
       If 'rec_error',  ALS stops at current iteration if ``(previous rec_error - current rec_error) < tol``.
       If 'abs_rec_error', ALS terminates when `|previous rec_error - current rec_error| < tol`.
    sparsity : float or int
        If `sparsity` is not None, we approximate tensor as a sum of low_rank_component and sparse_component, where low_rank_component = cp_to_tensor((weights, factors)). `sparsity` denotes desired fraction or number of non-zero elements in the sparse_component of the `tensor`.
    fixed_modes : list, default is None
        A list of modes for which the initial value is not modified.
        The last mode cannot be fixed due to error computation.
    svd_mask_repeats: int
        If using a tensor with masked values, this initializes using SVD multiple times to
        remove the effect of these missing values on the initialization.
    linesearch : bool, default is False
        Whether to perform line search as proposed by Bro [3].

    Returns
    -------
    CPTensor : (weight, factors)
        * weights : 1D array of shape (rank, )

          * all ones if normalize_factors is False (default)
          * weights of the (normalized) factors otherwise

        * factors : List of factors of the CP decomposition element `i` is of shape ``(tensor.shape[i], rank)``
        * sparse_component : nD array of shape tensor.shape. Returns only if `sparsity` is not None.

    errors : list
        A list of reconstruction errors at each iteration of the algorithms.

    References
    ----------
    .. [1] T.G.Kolda and B.W.Bader, "Tensor Decompositions and Applications", SIAM
           REVIEW, vol. 51, n. 3, pp. 455-500, 2009.

    .. [2] Tomasi, Giorgio, and Rasmus Bro. "PARAFAC and missing values."
           Chemometrics and Intelligent Laboratory Systems 75.2 (2005): 163-180.

    .. [3] R. Bro, "Multi-Way Analysis in the Food Industry: Models, Algorithms, and
           Applications", PhD., University of Amsterdam, 1998
    """
    rank = validate_cp_rank(tl.shape(tensor), rank=rank)

<<<<<<< HEAD
    if return_errors:
        DeprecationWarning("return_errors argument will be removed in the next version of TensorLy. Please use a callback function instead.")

=======
>>>>>>> ce2e5e4b
    if orthogonalise and not isinstance(orthogonalise, int):
        orthogonalise = n_iter_max

    if linesearch:
        acc_pow = 2.0  # Extrapolate to the iteration^(1/acc_pow) ahead
        acc_fail = 0  # How many times acceleration have failed
        max_fail = 4  # Increase acc_pow with one after max_fail failure

<<<<<<< HEAD
    weights, factors = initialize_cp(tensor, rank, init=init, svd=svd,
                                 random_state=random_state,
                                 normalize_factors=normalize_factors)
=======
    weights, factors = initialize_cp(
        tensor,
        rank,
        init=init,
        svd=svd,
        random_state=random_state,
        normalize_factors=normalize_factors,
    )
>>>>>>> ce2e5e4b

    if mask is not None and init == "svd":
        for _ in range(svd_mask_repeats):
            tensor = tensor * mask + tl.cp_to_tensor((weights, factors), mask=1 - mask)

            weights, factors = initialize_cp(
                tensor,
                rank,
                init=init,
                svd=svd,
                random_state=random_state,
                normalize_factors=normalize_factors,
            )

    rec_errors = []
    norm_tensor = tl.norm(tensor, 2)
    Id = tl.eye(rank, **tl.context(tensor)) * l2_reg

    if fixed_modes is None:
        fixed_modes = []

    if fixed_modes == list(range(tl.ndim(tensor))):  # Check If all modes are fixed
<<<<<<< HEAD
        cp_tensor = CPTensor((weights, factors))  # No need to run optimization algorithm, just return the initialization
        return cp_tensor

    if tl.ndim(tensor) - 1 in fixed_modes:
        warnings.warn("You asked for fixing the last mode, which is not supported.\n The last mode will not be fixed. Consider using tl.moveaxis()")
=======
        cp_tensor = CPTensor(
            (weights, factors)
        )  # No need to run optimization algorithm, just return the initialization
        return cp_tensor

    if tl.ndim(tensor) - 1 in fixed_modes:
        warnings.warn(
            "You asked for fixing the last mode, which is not supported.\n The last mode will not be fixed. Consider using tl.moveaxis()"
        )
>>>>>>> ce2e5e4b
        fixed_modes.remove(tl.ndim(tensor) - 1)
    modes_list = [mode for mode in range(tl.ndim(tensor)) if mode not in fixed_modes]

    if sparsity:
        sparse_component = tl.zeros_like(tensor)
        if isinstance(sparsity, float):
            sparsity = int(sparsity * np.prod(tensor.shape))
        else:
            sparsity = int(sparsity)

    for iteration in range(n_iter_max):
        if orthogonalise and iteration <= orthogonalise:
            factors = [
                tl.qr(f)[0] if min(tl.shape(f)) >= rank else f
                for i, f in enumerate(factors)
            ]

        if linesearch and iteration % 2 == 0:
            factors_last = [tl.copy(f) for f in factors]
            weights_last = tl.copy(weights)

        if verbose > 1:
            print("Starting iteration", iteration + 1)
        for mode in modes_list:
            if verbose > 1:
                print("Mode", mode, "of", tl.ndim(tensor))

            pseudo_inverse = tl.tensor(np.ones((rank, rank)), **tl.context(tensor))
            for i, factor in enumerate(factors):
                if i != mode:
                    pseudo_inverse = pseudo_inverse * tl.dot(
                        tl.conj(tl.transpose(factor)), factor
                    )
            pseudo_inverse += Id
            pseudo_inverse = (
                tl.reshape(weights, (-1, 1))
                * pseudo_inverse
                * tl.reshape(weights, (1, -1))
            )
            mttkrp = unfolding_dot_khatri_rao(tensor, (weights, factors), mode)

<<<<<<< HEAD
            factor = tl.transpose(tl.solve(tl.transpose(pseudo_inverse), tl.transpose(mttkrp)))
=======
            factor = tl.transpose(
                tl.solve(tl.conj(tl.transpose(pseudo_inverse)), tl.transpose(mttkrp))
            )
>>>>>>> ce2e5e4b
            factors[mode] = factor
            if normalize_factors and mode != modes_list[-1]:
                weights, factors = cp_normalize((weights, factors))

        # Will we be performing a line search iteration
        if linesearch and iteration % 2 == 0 and iteration > 5:
            line_iter = True
        else:
            line_iter = False

        # Calculate the current unnormalized error if we need it
        if (tol or return_errors) and line_iter is False:
            unnorml_rec_error, tensor, norm_tensor = error_calc(
                tensor, norm_tensor, weights, factors, sparsity, mask, mttkrp
            )
        else:
            if mask is not None:
                tensor = tensor * mask + tl.cp_to_tensor(
                    (weights, factors), mask=1 - mask
                )

        # Start line search if requested.
        if line_iter is True:
            jump = iteration ** (1.0 / acc_pow)

            new_weights = weights_last + (weights - weights_last) * jump
            new_factors = [
                factors_last[ii] + (factors[ii] - factors_last[ii]) * jump
                for ii in range(tl.ndim(tensor))
            ]

            new_rec_error, new_tensor, new_norm_tensor = error_calc(
                tensor, norm_tensor, new_weights, new_factors, sparsity, mask
            )

            if (new_rec_error / new_norm_tensor) < rec_errors[-1]:
                factors, weights = new_factors, new_weights
                tensor, norm_tensor = new_tensor, new_norm_tensor
                unnorml_rec_error = new_rec_error
                acc_fail = 0

                if verbose:
                    print("Accepted line search jump of {}.".format(jump))
            else:
                unnorml_rec_error, tensor, norm_tensor = error_calc(
                    tensor, norm_tensor, weights, factors, sparsity, mask, mttkrp
                )
                acc_fail += 1

                if verbose:
                    print("Line search failed for jump of {}.".format(jump))

                if acc_fail == max_fail:
                    acc_pow += 1.0
                    acc_fail = 0

                    if verbose:
                        print("Reducing acceleration.")

        rec_error = unnorml_rec_error / norm_tensor
        rec_errors.append(rec_error)

        if callback is not None:
            callback(factors, weights, rec_error)

        if tol:

            if iteration >= 1:
                rec_error_decrease = rec_errors[-2] - rec_errors[-1]

                if verbose:
                    print(
<<<<<<< HEAD
                        f"iteration {iteration}, reconstruction error: {rec_error}, decrease = {rec_error_decrease}, unnormalized = {unnorml_rec_error}"
=======
                        "iteration {}, reconstruction error: {}, decrease = {}, unnormalized = {}".format(
                            iteration, rec_error, rec_error_decrease, unnorml_rec_error
                        )
>>>>>>> ce2e5e4b
                    )

                if cvg_criterion == "abs_rec_error":
                    stop_flag = abs(rec_error_decrease) < tol
                elif cvg_criterion == "rec_error":
                    stop_flag = rec_error_decrease < tol
                else:
                    raise TypeError("Unknown convergence criterion")

                if stop_flag:
                    if verbose:
                        print("PARAFAC converged after {} iterations".format(iteration))
                    break

            else:
                if verbose:
                    print("reconstruction error={}".format(rec_errors[-1]))
        if normalize_factors:
            weights, factors = cp_normalize((weights, factors))
    cp_tensor = CPTensor((weights, factors))

    if sparsity:
<<<<<<< HEAD
        sparse_component = sparsify_tensor(tensor - cp_to_tensor((weights, factors)), sparsity)
=======
        sparse_component = sparsify_tensor(
            tensor - cp_to_tensor((weights, factors)), sparsity
        )
>>>>>>> ce2e5e4b
        cp_tensor = (cp_tensor, sparse_component)

    if return_errors:
        return cp_tensor, rec_errors
    else:
        return cp_tensor
<<<<<<< HEAD

=======
>>>>>>> ce2e5e4b


def sample_khatri_rao(
    matrices,
    n_samples,
    skip_matrix=None,
    indices_list=None,
    return_sampled_rows=False,
    random_state=None,
):
    """Random subsample of the Khatri-Rao product of the given list of matrices

        If one matrix only is given, that matrix is directly returned.

    Parameters
    ----------
    matrices : ndarray list
        list of matrices with the same number of columns, i.e.::

            for i in len(matrices):
                matrices[i].shape = (n_i, m)

    n_samples : int
        number of samples to be taken from the Khatri-Rao product

    skip_matrix : None or int, optional, default is None
        if not None, index of a matrix to skip

    indices_list : list, default is None
        Contains, for each matrix in `matrices`, a list of indices of rows to sample.
        if None, random indices will be created

    random_state : None, int or numpy.random.RandomState
        if int, used to set the seed of the random number generator
        if numpy.random.RandomState, used to generate random_samples

    returned_sampled_rows : bool, default is False
        if True, also returns a list of the rows sampled from the full
        khatri-rao product

    Returns
    -------
    sampled_Khatri_Rao : ndarray
        The sampled matricised tensor Khatri-Rao with `n_samples` rows

    indices : tuple list
        a list of indices sampled for each mode

    indices_kr : int list
        list of length `n_samples` containing the sampled row indices
    """
    if skip_matrix is not None:
        matrices = [matrices[i] for i in range(len(matrices)) if i != skip_matrix]

    # For each matrix, randomly choose n_samples indices for which to compute the khatri-rao product
    if indices_list is None:
        if random_state is None or not isinstance(random_state, np.random.RandomState):
            rng = tl.check_random_state(random_state)
            warnings.warn(
                "You are creating a new random number generator at each call.\n"
                "If you are calling sample_khatri_rao inside a loop this will be slow:"
                " best to create a rng outside and pass it as argument (random_state=rng)."
            )
        else:
            rng = random_state
        indices_list = [
            rng.randint(0, tl.shape(m)[0], size=n_samples, dtype=int) for m in matrices
        ]

    rank = tl.shape(matrices[0])[1]
    sizes = [tl.shape(m)[0] for m in matrices]

    if return_sampled_rows:
        # Compute corresponding rows of the full khatri-rao product
        indices_kr = np.zeros((n_samples), dtype=int)
        for size, indices in zip(sizes, indices_list):
            indices_kr = indices_kr * size + indices

    # Compute the Khatri-Rao product for the chosen indices
    sampled_kr = tl.ones((n_samples, rank), **tl.context(matrices[0]))
    for indices, matrix in zip(indices_list, matrices):
        sampled_kr = sampled_kr * matrix[indices, :]

    if return_sampled_rows:
        return sampled_kr, indices_list, indices_kr
    else:
        return sampled_kr, indices_list


def randomised_parafac(
    tensor,
    rank,
    n_samples,
    n_iter_max=100,
    init="random",
    svd="numpy_svd",
    tol=10e-9,
    max_stagnation=20,
    return_errors=False,
    random_state=None,
    verbose=1,
):
    """Randomised CP decomposition via sampled ALS

    Parameters
    ----------
    tensor : ndarray
    rank   : int
            number of components
    n_samples : int
                number of samples per ALS step
    n_iter_max : int
                 maximum number of iteration
    init : {'svd', 'random'}, optional
    svd : str, default is 'numpy_svd'
        function to use to compute the SVD, acceptable values in tensorly.SVD_FUNS
    tol : float, optional
          tolerance: the algorithm stops when the variation in
          the reconstruction error is less than the tolerance
    max_stagnation: int, optional, default is 0
                    if not zero, the maximum allowed number
                    of iterations with no decrease in fit
    random_state : {None, int, np.random.RandomState}, default is None
    return_errors : bool, default is False
        if True, return a list of all errors
    verbose : int, optional
        level of verbosity

    Returns
    -------
    factors : ndarray list
            list of positive factors of the CP decomposition
            element `i` is of shape ``(tensor.shape[i], rank)``

    References
    ----------
    .. [3] Casey Battaglino, Grey Ballard and Tamara G. Kolda,
       "A Practical Randomized CP Tensor Decomposition",
    """
    rank = validate_cp_rank(tl.shape(tensor), rank=rank)

    rng = tl.check_random_state(random_state)
    weights, factors = initialize_cp(
        tensor, rank, init=init, svd=svd, random_state=random_state
    )
    rec_errors = []
    n_dims = tl.ndim(tensor)
    norm_tensor = tl.norm(tensor, 2)
    min_error = 0

    weights = tl.ones(rank, **tl.context(tensor))
    for iteration in range(n_iter_max):
        for mode in range(n_dims):
            kr_prod, indices_list = sample_khatri_rao(
                factors, n_samples, skip_matrix=mode, random_state=rng
            )
            indices_list = [i.tolist() for i in indices_list]
            # Keep all the elements of the currently considered mode
            indices_list.insert(mode, slice(None, None, None))
            # MXNet will not be happy if this is a list insteaf of a tuple
            indices_list = tuple(indices_list)
            if mode:
                sampled_unfolding = tensor[indices_list]
            else:
                sampled_unfolding = tl.transpose(tensor[indices_list])

            pseudo_inverse = tl.dot(tl.transpose(kr_prod), kr_prod)
            factor = tl.dot(tl.transpose(kr_prod), sampled_unfolding)
            factor = tl.transpose(tl.solve(pseudo_inverse, factor))
            factors[mode] = factor

        if max_stagnation or tol:
            rec_error = (
                tl.norm(tensor - cp_to_tensor((weights, factors)), 2) / norm_tensor
            )
            if not min_error or rec_error < min_error:
                min_error = rec_error
                stagnation = -1
            stagnation += 1

            rec_errors.append(rec_error)

            if iteration > 1:
                if verbose:
                    print(
                        "reconstruction error={}, variation={}.".format(
                            rec_errors[-1], rec_errors[-2] - rec_errors[-1]
                        )
                    )

                if (tol and abs(rec_errors[-2] - rec_errors[-1]) < tol) or (
                    stagnation and (stagnation > max_stagnation)
                ):
                    if verbose:
                        print("converged in {} iterations.".format(iteration))
                    break

    if return_errors:
        return CPTensor((weights, factors)), rec_errors
    else:
        return CPTensor((weights, factors))


class CP(DecompositionMixin):
    """Candecomp-Parafac decomposition via Alternating-Least Square

    Computes a rank-`rank` decomposition of `tensor` [1]_ such that::

        tensor = [|weights; factors[0], ..., factors[-1] |].

    Parameters
    ----------
    tensor : ndarray
    rank  : int
        Number of components.
    n_iter_max : int
        Maximum number of iteration
    init : {'svd', 'random'}, optional
        Type of factor matrix initialization. See `initialize_factors`.
    svd : str, default is 'numpy_svd'
        function to use to compute the SVD, acceptable values in tensorly.SVD_FUNS
    normalize_factors : if True, aggregate the weights of each factor in a 1D-tensor
        of shape (rank, ), which will contain the norms of the factors
    tol : float, optional
        (Default: 1e-6) Relative reconstruction error tolerance. The
        algorithm is considered to have found the global minimum when the
        reconstruction error is less than `tol`.
    random_state : {None, int, np.random.RandomState}
    verbose : int, optional
        Level of verbosity
    return_errors : bool, optional
        Activate return of iteration errors
    mask : ndarray
        array of booleans with the same shape as ``tensor`` should be 0 where
        the values are missing and 1 everywhere else. Note:  if tensor is
        sparse, then mask should also be sparse with a fill value of 1 (or
        True). Allows for missing values [2]_
    cvg_criterion : {'abs_rec_error', 'rec_error'}, optional
        Stopping criterion for ALS, works if `tol` is not None.
        If 'rec_error',  ALS stops at current iteration if ``(previous rec_error - current rec_error) < tol``.
        If 'abs_rec_error', ALS terminates when `|previous rec_error - current rec_error| < tol`.
    sparsity : float or int
        If `sparsity` is not None, we approximate tensor as a sum of low_rank_component and sparse_component, where low_rank_component = cp_to_tensor((weights, factors)). `sparsity` denotes desired fraction or number of non-zero elements in the sparse_component of the `tensor`.
    fixed_modes : list, default is None
        A list of modes for which the initial value is not modified.
        The last mode cannot be fixed due to error computation.
    svd_mask_repeats: int
        If using a tensor with masked values, this initializes using SVD multiple times to
        remove the effect of these missing values on the initialization.
    linesearch : bool, default is False
        Whether to perform line search as proposed by Bro [3].

    Returns
    -------
    CPTensor : (weight, factors)
        * weights : 1D array of shape (rank, )

          * all ones if normalize_factors is False (default),
          * weights of the (normalized) factors otherwise

        * factors : List of factors of the CP decomposition element `i ` is of shape
          (tensor.shape[i], rank)
        * sparse_component : nD array of shape tensor.shape. Returns only if `sparsity` is not None.

    errors : list
        A list of reconstruction errors at each iteration of the algorithms.

    References
    ----------
    .. [1] T.G.Kolda and B.W.Bader, "Tensor Decompositions and Applications",
           SIAM REVIEW, vol. 51, n. 3, pp. 455-500, 2009.

    .. [2] Tomasi, Giorgio, and Rasmus Bro. "PARAFAC and missing values."
           Chemometrics and Intelligent Laboratory Systems 75.2 (2005): 163-180.

    .. [3] R. Bro, "Multi-Way Analysis in the Food Industry: Models, Algorithms, and
           Applications", PhD., University of Amsterdam, 1998
    """
<<<<<<< HEAD
    def __init__(self, rank, n_iter_max=100, init='svd', svd='numpy_svd', normalize_factors=False, orthogonalise=False,
                 tol=1e-8, random_state=None, verbose=0, sparsity=None, l2_reg=0,  mask=None,
                 cvg_criterion='abs_rec_error', fixed_modes=None, svd_mask_repeats=5, linesearch=False, callback=None):
=======

    def __init__(
        self,
        rank,
        n_iter_max=100,
        init="svd",
        svd="numpy_svd",
        normalize_factors=False,
        orthogonalise=False,
        tol=1e-8,
        random_state=None,
        verbose=0,
        sparsity=None,
        l2_reg=0,
        mask=None,
        cvg_criterion="abs_rec_error",
        fixed_modes=None,
        svd_mask_repeats=5,
        linesearch=False,
    ):
>>>>>>> ce2e5e4b
        self.rank = rank
        self.n_iter_max = n_iter_max
        self.init = init
        self.svd = svd
        self.normalize_factors = normalize_factors
        self.orthogonalise = orthogonalise
        self.tol = tol
        self.random_state = random_state
        self.verbose = verbose
        self.sparsity = sparsity
        self.l2_reg = l2_reg
        self.mask = mask
        self.cvg_criterion = cvg_criterion
        self.fixed_modes = fixed_modes
        self.svd_mask_repeats = svd_mask_repeats
        self.linesearch = linesearch
        self.callback = callback

    def fit_transform(self, tensor):
        """Decompose an input tensor

        Parameters
        ----------
        tensor : tensorly tensor
            input tensor to decompose

        Returns
        -------
        CPTensor
            decomposed tensor
        """
        cp_tensor, errors = parafac(
            tensor,
            rank=self.rank,
            n_iter_max=self.n_iter_max,
            init=self.init,
            svd=self.svd,
            normalize_factors=self.normalize_factors,
            orthogonalise=self.orthogonalise,
            tol=self.tol,
            random_state=self.random_state,
            verbose=self.verbose,
            sparsity=self.sparsity,
            l2_reg=self.l2_reg,
            mask=self.mask,
            cvg_criterion=self.cvg_criterion,
            fixed_modes=self.fixed_modes,
            svd_mask_repeats=self.svd_mask_repeats,
            linesearch=self.linesearch,
            return_errors=True,
            callback=self.callback,
        )
        self.decomposition_ = cp_tensor
        self.errors_ = errors
        return self.decomposition_

    def __repr__(self):
        return f"Rank-{self.rank} CP decomposition."


class RandomizedCP(DecompositionMixin):
    """Randomised CP decomposition via sampled ALS

    Parameters
    ----------
    tensor : ndarray
    rank   : int
            number of components
    n_samples : int
                number of samples per ALS step
    n_iter_max : int
                maximum number of iteration
    init : {'svd', 'random'}, optional
    svd : str, default is 'numpy_svd'
        function to use to compute the SVD, acceptable values in tensorly.SVD_FUNS
    tol : float, optional
        tolerance: the algorithm stops when the variation in
        the reconstruction error is less than the tolerance
    max_stagnation: int, optional, default is 0
                    if not zero, the maximum allowed number
                    of iterations with no decrease in fit
    random_state : {None, int, np.random.RandomState}, default is None
    verbose : int, optional
        level of verbosity

    Returns
    -------
    factors : ndarray list
            list of positive factors of the CP decomposition
            element `i` is of shape ``(tensor.shape[i], rank)``

    References
    ----------
    .. [3] Casey Battaglino, Grey Ballard and Tamara G. Kolda,
       "A Practical Randomized CP Tensor Decomposition",
    """

    def __init__(
        self,
        rank,
        n_samples,
        n_iter_max=100,
        init="random",
        svd="numpy_svd",
        tol=10e-9,
        max_stagnation=20,
        random_state=None,
        verbose=1,
    ):
        self.rank = rank
        self.n_samples = n_samples
        self.n_iter_max = n_iter_max
        self.init = init
        self.svd = svd
        self.tol = tol
        self.max_stagnation = max_stagnation
        self.random_state = random_state
        self.verbose = verbose

    def fit_transform(self, tensor):
        self.decomposition_, self.errors_ = randomised_parafac(
            tensor,
            rank=self.rank,
            n_samples=self.n_samples,
            n_iter_max=self.n_iter_max,
            init=self.init,
            svd=self.svd,
            tol=self.tol,
            return_errors=True,
            max_stagnation=self.max_stagnation,
            random_state=self.random_state,
            verbose=self.verbose,
        )
        return self.decomposition_<|MERGE_RESOLUTION|>--- conflicted
+++ resolved
@@ -22,9 +22,6 @@
 # License: BSD 3 clause
 
 
-<<<<<<< HEAD
-def initialize_cp(tensor, rank, init="svd", svd="numpy_svd", random_state=None, normalize_factors=False):
-=======
 def initialize_cp(
     tensor,
     rank,
@@ -33,7 +30,6 @@
     random_state=None,
     normalize_factors=False,
 ):
->>>>>>> ce2e5e4b
     r"""Initialize factors used in `parafac`.
 
     The type of initialization is set using `init`. If `init == 'random'` then
@@ -61,9 +57,6 @@
     rng = tl.check_random_state(random_state)
 
     if init == "random":
-<<<<<<< HEAD
-        kt = random_cp(tl.shape(tensor), rank, normalise_factors=False, random_state=rng, **tl.context(tensor))
-=======
         kt = random_cp(
             tl.shape(tensor),
             rank,
@@ -71,19 +64,14 @@
             random_state=rng,
             **tl.context(tensor),
         )
->>>>>>> ce2e5e4b
 
     elif init == "svd":
         try:
             svd_fun = tl.SVD_FUNS[svd]
         except KeyError:
-<<<<<<< HEAD
-            message = "Got svd={}. However, for the current backend ({}), the possible choices are {}".format(svd, tl.get_backend(), tl.SVD_FUNS)
-=======
             message = "Got svd={}. However, for the current backend ({}), the possible choices are {}".format(
                 svd, tl.get_backend(), tl.SVD_FUNS
             )
->>>>>>> ce2e5e4b
             raise ValueError(message)
 
         factors = []
@@ -156,13 +144,9 @@
         return tensor
     bound = tl.sort(tl.abs(tensor), axis=None)[-card]
 
-<<<<<<< HEAD
-    return tl.where(tl.abs(tensor) < bound, tl.zeros(tensor.shape, **tl.context(tensor)), tensor)
-=======
     return tl.where(
         tl.abs(tensor) < bound, tl.zeros(tensor.shape, **tl.context(tensor)), tensor
     )
->>>>>>> ce2e5e4b
 
 
 def error_calc(tensor, norm_tensor, weights, factors, sparsity, mask, mttkrp=None):
@@ -216,13 +200,9 @@
             low_rank_component = cp_to_tensor((weights, factors))
             sparse_component = sparsify_tensor(tensor - low_rank_component, sparsity)
 
-<<<<<<< HEAD
-            unnorml_rec_error = tl.norm(tensor - low_rank_component - sparse_component, 2)
-=======
             unnorml_rec_error = tl.norm(
                 tensor - low_rank_component - sparse_component, 2
             )
->>>>>>> ce2e5e4b
         else:
             # ||tensor - rec||^2 = ||tensor||^2 + ||rec||^2 - 2*<tensor, rec>
             factors_norm = cp_norm((weights, factors))
@@ -237,19 +217,6 @@
     return unnorml_rec_error, tensor, norm_tensor
 
 
-<<<<<<< HEAD
-def parafac(tensor, rank, n_iter_max=100, init='svd', svd='numpy_svd',
-            normalize_factors=False, orthogonalise=False,
-            tol=1e-8, random_state=None,
-            verbose=0, return_errors=False,
-            sparsity=None,
-            l2_reg=0,  mask=None,
-            cvg_criterion="abs_rec_error",
-            fixed_modes=None,
-            svd_mask_repeats=5,
-            linesearch=False,
-            callback=None):
-=======
 def parafac(
     tensor,
     rank,
@@ -269,8 +236,8 @@
     fixed_modes=None,
     svd_mask_repeats=5,
     linesearch=False,
+    callback=None,
 ):
->>>>>>> ce2e5e4b
     """CANDECOMP/PARAFAC decomposition via alternating least squares (ALS)
     Computes a rank-`rank` decomposition of `tensor` [1]_ such that::
 
@@ -347,12 +314,9 @@
     """
     rank = validate_cp_rank(tl.shape(tensor), rank=rank)
 
-<<<<<<< HEAD
     if return_errors:
         DeprecationWarning("return_errors argument will be removed in the next version of TensorLy. Please use a callback function instead.")
 
-=======
->>>>>>> ce2e5e4b
     if orthogonalise and not isinstance(orthogonalise, int):
         orthogonalise = n_iter_max
 
@@ -361,11 +325,6 @@
         acc_fail = 0  # How many times acceleration have failed
         max_fail = 4  # Increase acc_pow with one after max_fail failure
 
-<<<<<<< HEAD
-    weights, factors = initialize_cp(tensor, rank, init=init, svd=svd,
-                                 random_state=random_state,
-                                 normalize_factors=normalize_factors)
-=======
     weights, factors = initialize_cp(
         tensor,
         rank,
@@ -374,7 +333,6 @@
         random_state=random_state,
         normalize_factors=normalize_factors,
     )
->>>>>>> ce2e5e4b
 
     if mask is not None and init == "svd":
         for _ in range(svd_mask_repeats):
@@ -397,13 +355,6 @@
         fixed_modes = []
 
     if fixed_modes == list(range(tl.ndim(tensor))):  # Check If all modes are fixed
-<<<<<<< HEAD
-        cp_tensor = CPTensor((weights, factors))  # No need to run optimization algorithm, just return the initialization
-        return cp_tensor
-
-    if tl.ndim(tensor) - 1 in fixed_modes:
-        warnings.warn("You asked for fixing the last mode, which is not supported.\n The last mode will not be fixed. Consider using tl.moveaxis()")
-=======
         cp_tensor = CPTensor(
             (weights, factors)
         )  # No need to run optimization algorithm, just return the initialization
@@ -413,7 +364,6 @@
         warnings.warn(
             "You asked for fixing the last mode, which is not supported.\n The last mode will not be fixed. Consider using tl.moveaxis()"
         )
->>>>>>> ce2e5e4b
         fixed_modes.remove(tl.ndim(tensor) - 1)
     modes_list = [mode for mode in range(tl.ndim(tensor)) if mode not in fixed_modes]
 
@@ -455,13 +405,9 @@
             )
             mttkrp = unfolding_dot_khatri_rao(tensor, (weights, factors), mode)
 
-<<<<<<< HEAD
-            factor = tl.transpose(tl.solve(tl.transpose(pseudo_inverse), tl.transpose(mttkrp)))
-=======
             factor = tl.transpose(
                 tl.solve(tl.conj(tl.transpose(pseudo_inverse)), tl.transpose(mttkrp))
             )
->>>>>>> ce2e5e4b
             factors[mode] = factor
             if normalize_factors and mode != modes_list[-1]:
                 weights, factors = cp_normalize((weights, factors))
@@ -534,13 +480,9 @@
 
                 if verbose:
                     print(
-<<<<<<< HEAD
-                        f"iteration {iteration}, reconstruction error: {rec_error}, decrease = {rec_error_decrease}, unnormalized = {unnorml_rec_error}"
-=======
                         "iteration {}, reconstruction error: {}, decrease = {}, unnormalized = {}".format(
                             iteration, rec_error, rec_error_decrease, unnorml_rec_error
                         )
->>>>>>> ce2e5e4b
                     )
 
                 if cvg_criterion == "abs_rec_error":
@@ -563,23 +505,15 @@
     cp_tensor = CPTensor((weights, factors))
 
     if sparsity:
-<<<<<<< HEAD
-        sparse_component = sparsify_tensor(tensor - cp_to_tensor((weights, factors)), sparsity)
-=======
         sparse_component = sparsify_tensor(
             tensor - cp_to_tensor((weights, factors)), sparsity
         )
->>>>>>> ce2e5e4b
         cp_tensor = (cp_tensor, sparse_component)
 
     if return_errors:
         return cp_tensor, rec_errors
     else:
         return cp_tensor
-<<<<<<< HEAD
-
-=======
->>>>>>> ce2e5e4b
 
 
 def sample_khatri_rao(
@@ -858,12 +792,6 @@
     .. [3] R. Bro, "Multi-Way Analysis in the Food Industry: Models, Algorithms, and
            Applications", PhD., University of Amsterdam, 1998
     """
-<<<<<<< HEAD
-    def __init__(self, rank, n_iter_max=100, init='svd', svd='numpy_svd', normalize_factors=False, orthogonalise=False,
-                 tol=1e-8, random_state=None, verbose=0, sparsity=None, l2_reg=0,  mask=None,
-                 cvg_criterion='abs_rec_error', fixed_modes=None, svd_mask_repeats=5, linesearch=False, callback=None):
-=======
-
     def __init__(
         self,
         rank,
@@ -883,7 +811,6 @@
         svd_mask_repeats=5,
         linesearch=False,
     ):
->>>>>>> ce2e5e4b
         self.rank = rank
         self.n_iter_max = n_iter_max
         self.init = init
