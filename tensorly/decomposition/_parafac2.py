--- conflicted
+++ resolved
@@ -560,15 +560,7 @@
                         f"PARAFAC2 reconstruction error={rec_errors[-1]}, variation={rec_errors[-2] - rec_errors[-1]}."
                     )
 
-<<<<<<< HEAD
                 if rec_errors[-2] - rec_errors[-1] < tol:
-=======
-                if (
-                    tl.abs(rec_errors[-2] ** 2 - rec_errors[-1] ** 2)
-                    < (tol * rec_errors[-2] ** 2)
-                    or rec_errors[-1] ** 2 < absolute_tol
-                ):
->>>>>>> 78a45f64
                     if verbose:
                         print(f"converged in {iteration} iterations.")
                     break
