from warnings import warn

import tensorly as tl
from ._base_decomposition import DecompositionMixin
from tensorly.random import random_parafac2
from tensorly import backend as T
from . import parafac, non_negative_parafac_hals
from ..parafac2_tensor import (
    Parafac2Tensor,
    _validate_parafac2_tensor,
)
from ..cp_tensor import CPTensor, cp_normalize
from ..tenalg.svd import svd_interface

# Authors: Marie Roald
#          Yngve Mardal Moe


def initialize_decomposition(
    tensor_slices, rank, init="random", svd="truncated_svd", random_state=None
):
    r"""Initiate a random PARAFAC2 decomposition given rank and tensor slices

    Parameters
    ----------
    tensor_slices : Iterable of ndarray
    rank : int
    init : {'random', 'svd', CPTensor, Parafac2Tensor}, optional
    random_state : `np.random.RandomState`

    Returns
    -------
    parafac2_tensor : Parafac2Tensor
        List of initialized factors of the CP decomposition where element `i`
        is of shape (tensor.shape[i], rank)

    """
    context = tl.context(tensor_slices[0])
    shapes = [m.shape for m in tensor_slices]

    if init == "random":
        return random_parafac2(
            shapes, rank, full=False, random_state=random_state, **context
        )
    elif init == "svd":
        A = T.ones((len(tensor_slices), rank), **context)

        unfolded_mode_2 = tl.transpose(tl.concatenate(list(tensor_slices), axis=0))
        if T.shape(unfolded_mode_2)[0] < rank:
            raise ValueError(
                f"Cannot perform SVD init if rank ({rank}) is greater than the number of columns in each tensor slice ({T.shape(unfolded_mode_2)[0]})"
            )
        C = svd_interface(unfolded_mode_2, n_eigenvecs=rank, method=svd)[0]

        B = T.eye(rank, **context)
        projections = _compute_projections(tensor_slices, (A, B, C), svd)
        return Parafac2Tensor((None, [A, B, C], projections))

    elif isinstance(init, (tuple, list, Parafac2Tensor, CPTensor)):
        try:
            decomposition = Parafac2Tensor.from_CPTensor(init, parafac2_tensor_ok=True)
        except ValueError:
            raise ValueError(
                "If initialization method is a mapping, then it must "
                "be possible to convert it to a Parafac2Tensor instance"
            )
        if decomposition.rank != rank:
            raise ValueError("Cannot init with a decomposition of different rank")
        return decomposition
    raise ValueError(f'Initialization method "{init}" not recognized')


def _compute_projections(tensor_slices, factors, svd):
    n_eig = factors[0].shape[1]
    out = []

    for A, tensor_slice in zip(factors[0], tensor_slices):
        lhs = T.dot(factors[1], T.transpose(A * factors[2]))
        rhs = T.transpose(tensor_slice)
        U, _, Vh = svd_interface(
            T.dot(lhs, rhs), n_eigenvecs=n_eig, method=svd, flip_sign=False
        )

        out.append(T.transpose(T.dot(U, Vh)))

    return out


def _project_tensor_slices(tensor_slices, projections):
    slices = []

    for t, p in zip(tensor_slices, projections):
        slices.append(T.dot(T.transpose(p), t))

    return tl.stack(slices)


<<<<<<< HEAD
class _BroThesisLineSearch:
    def __init__(self, norm_tensor, svd, verbose=False, nn_modes=None, acc_pow=2.0, max_fail=4):
        self.norm_tensor = norm_tensor
        self.svd = svd
        self.verbose = verbose
        self.acc_pow = acc_pow  # Extrapolate to the iteration^(1/acc_pow) ahead
        self.max_fail = max_fail  # Increase acc_pow with one after max_fail failure
        self.acc_fail = 0 # How many times acceleration have failed
        self.nn_modes = nn_modes

    def line_step(
        self,
        iteration,
        tensor_slices,
        factors_last,
        weights,
        factors,
        projections,
        rec_error,
    ):
        jump = iteration ** (1.0 / self.acc_pow)

        factors_ls = [
            factors_last[ii] + (factors[ii] - factors_last[ii]) * jump
            for ii, _ in enumerate(factors)
        ]

        # Clip if the mode should be non-negative
        if self.nn_modes:
            if 0 in self.nn_modes:
                factors_ls[0] = tl.clip(factors_ls[0], 0)
            if 2 in self.nn_modes:
                factors_ls[2] = tl.clip(factors_ls[2], 0)

        projections_ls = _compute_projections(tensor_slices, factors_ls, self.svd)

        ls_rec_error = _parafac2_reconstruction_error(
            tensor_slices, (weights, factors_ls, projections_ls), self.norm_tensor
        )
        ls_rec_error /= self.norm_tensor

        if ls_rec_error < rec_error:
            self.acc_fail = 0

            if self.verbose:
                print(f"Accepted line search jump of {jump}.")

            return factors_ls, projections_ls, ls_rec_error
        else:
            self.acc_fail += 1

            if self.verbose:
                print(f"Line search failed for jump of {jump}.")

            if self.acc_fail == self.max_fail:
                self.acc_pow += 1.0
                self.acc_fail = 0

                if self.verbose:
                    print("Reducing acceleration.")

            return factors, projections, rec_error


def _parafac2_reconstruction_error(tensor_slices, decomposition, norm_matrices=None):
=======
def _parafac2_reconstruction_error(
    tensor_slices, decomposition, norm_matrices=None, projected_tensor=None
):
>>>>>>> 4ba1cbea
    """Calculates the reconstruction error of the PARAFAC2 decomposition. This implementation
    uses the inner product with each matrix for efficiency, as this avoids needing to
    reconstruct the tensor. This is based on the property that:

    .. math::

        ||tensor - rec||^2 = ||tensor||^2 + ||rec||^2 - 2*<tensor, rec>

    Parameters
    ----------
    tensor_slices : ndarray or list of ndarrays
        The data itself. Either a third order tensor or a list of second order tensors that
        may have different number of rows.
    decomposition : (weight, factors, projection_matrices)
        * weights : 1D array of shape (rank, )
            weights of the (normalized) factors
        * factors : List of factors of the CP decomposition element `i` is of shape
            (tensor.shape[i], rank)
        * projections : List of projection matrices used to create evolving factors.
    norm_matrices : float, optional
        The norm of the data. This can be optionally provided to avoid recalculating it.
    projected_tensor : ndarray, optional
        The projections of X into an aligned tensor for CP decomposition. This can be optionally
        provided to avoid recalculating it.

    Returns
    -------
    error : float
        The norm of the reconstruction error of the PARAFAC2 decomposition.
    """
    _validate_parafac2_tensor(decomposition)

    if norm_matrices is None:
        norm_X_sq = sum(tl.norm(t_slice, 2) ** 2 for t_slice in tensor_slices)
    else:
        norm_X_sq = norm_matrices**2

    weights, (A, B, C), projections = decomposition
    if weights is not None:
        A = A * weights

    norm_cmf_sq = 0
    inner_product = 0
    CtC = tl.dot(tl.transpose(C), C)

    for i, t_slice in enumerate(tensor_slices):
        B_i = (projections[i] @ B) * A[i]

        if projected_tensor is None:
            tmp = tl.dot(tl.transpose(B_i), t_slice)
        else:
            tmp = tl.reshape(A[i], (-1, 1)) * tl.transpose(B) @ projected_tensor[i]

        inner_product += tl.trace(tl.dot(tmp, C))

        norm_cmf_sq += tl.sum((tl.transpose(B_i) @ B_i) * CtC)

    return tl.sqrt(norm_X_sq - 2 * inner_product + norm_cmf_sq)


def parafac2(
    tensor_slices,
    rank,
    n_iter_max=2000,
    init="random",
    svd="truncated_svd",
    normalize_factors=False,
    tol=1e-8,
    absolute_tol=1e-13,
    nn_modes=None,
    random_state=None,
    verbose=False,
    return_errors=False,
    n_iter_parafac=5,
    linesearch=True,
):
    r"""PARAFAC2 decomposition [1]_ of a third order tensor via alternating least squares (ALS)

    Computes a rank-`rank` PARAFAC2 decomposition of the third-order tensor defined by
    `tensor_slices`. The decomposition is on the form :math:`(A [B_i] C)` such that the
    i-th frontal slice, :math:`X_i`, of :math:`X` is given by

    .. math::

        X_i = B_i diag(a_i) C^T,

    where :math:`diag(a_i)` is the diagonal matrix whose nonzero entries are equal to
    the :math:`i`-th row of the :math:`I \times R` factor matrix :math:`A`, :math:`B_i`
    is a :math:`J_i \times R` factor matrix such that the cross product matrix :math:`B_{i_1}^T B_{i_1}`
    is constant for all :math:`i`, and :math:`C` is a :math:`K \times R` factor matrix.
    To compute this decomposition, we reformulate the expression for :math:`B_i` such that

    .. math::

        B_i = P_i B,

    where :math:`P_i` is a :math:`J_i \times R` orthogonal matrix and :math:`B` is a
    :math:`R \times R` matrix.


    An alternative formulation of the PARAFAC2 decomposition is that the tensor element
    :math:`X_{ijk}` is given by

    .. math::

        X_{ijk} = \sum_{r=1}^R A_{ir} B_{ijr} C_{kr},

    with the same constraints hold for :math:`B_i` as above.


    Parameters
    ----------
    tensor_slices : ndarray or list of ndarrays
        Either a third order tensor or a list of second order tensors that may have different number of rows.
        Note that the second mode factor matrices are allowed to change over the first mode, not the
        third mode as some other implementations use (see note below).
    rank : int
        Number of components.
    n_iter_max : int, optional
        (Default: 2000) Maximum number of iteration

        .. versionchanged:: 0.6.1

            Previously, the default maximum number of iterations was 100.
    init : {'svd', 'random', CPTensor, Parafac2Tensor}
        Type of factor matrix initialization. See `initialize_factors`.
    svd : str, default is 'truncated_svd'
        function to use to compute the SVD, acceptable values in tensorly.SVD_FUNS
    normalize_factors : bool (optional)
        If True, aggregate the weights of each factor in a 1D-tensor
        of shape (rank, ), which will contain the norms of the factors. Note that
        there may be some inaccuracies in the component weights.
    tol : float, optional
        (Default: 1e-8) Relative reconstruction error decrease tolerance. The
        algorithm is considered to have converged when
        :math:`\left|\| X - \hat{X}_{n-1} \|^2 - \| X - \hat{X}_{n} \|^2\right| < \epsilon \| X - \hat{X}_{n-1} \|^2`.
        That is, when the relative change in sum of squared error is less
        than the tolerance.

        .. versionchanged:: 0.6.1

            Previously, the stopping condition was
            :math:`\left|\| X - \hat{X}_{n-1} \| - \| X - \hat{X}_{n} \|\right| < \epsilon`.
    absolute_tol : float, optional
        (Default: 1e-13) Absolute reconstruction error tolerance. The algorithm
        is considered to have converged when
        :math:`\left|\| X - \hat{X}_{n-1} \|^2 - \| X - \hat{X}_{n} \|^2\right| < \epsilon_\text{abs}`.
        That is, when the relative sum of squared error is less than the specified tolerance.
        The absolute tolerance is necessary for stopping the algorithm when used on noise-free
        data that follows the PARAFAC2 constraint.

        If None, then the machine precision + 1000 will be used.
    nn_modes: None, 'all' or array of integers
        (Default: None) Used to specify which modes to impose non-negativity constraints on.
        We cannot impose non-negativity constraints on the the B-mode (mode 1) with the ALS
        algorithm, so if this mode is among the constrained modes, then a warning will be shown
        (see notes for more info).
    random_state : {None, int, np.random.RandomState}
    verbose : int, optional
        Level of verbosity
    return_errors : bool, optional
        Activate return of iteration errors
    n_iter_parafac : int, optional
        Number of PARAFAC iterations to perform for each PARAFAC2 iteration
    linesearch : bool, default is False
        Whether to perform line search as proposed by Bro [3].

    Returns
    -------
    Parafac2Tensor : (weight, factors, projection_matrices)
        * weights : 1D array of shape (rank, )
            all ones if normalize_factors is False (default),
            weights of the (normalized) factors otherwise
        * factors : List of factors of the CP decomposition element `i` is of shape
            (tensor.shape[i], rank)
        * projection_matrices : List of projection matrices used to create evolving
            factors.

    errors : list
        A list of reconstruction errors at each iteration of the algorithms.

    References
    ----------
    .. [1] Kiers, H.A.L., ten Berge, J.M.F. and Bro, R. (1999),
            PARAFAC2—Part I. A direct fitting algorithm for the PARAFAC2 model.
            J. Chemometrics, 13: 275-294.

    Notes
    -----
    This formulation of the PARAFAC2 decomposition is slightly different from the one in [1]_.
    The difference lies in that, here, the second mode changes over the first mode, whereas in
    [1]_, the second mode changes over the third mode. This change allows the function to accept
    both lists of matrices and a single nd-array as input without any mode reordering.

    Because of the reformulation above, :math:`B_i = P_i B`, the :math:`B_i` matrices
    cannot be constrained to be non-negative with ALS. If this mode is constrained to be
    non-negative, then :math:`B` will be non-negative, but not the orthogonal `P_i` matrices.
    Consequently, the `B_i` matrices are unlikely to be non-negative.
    """
    weights, factors, projections = initialize_decomposition(
        tensor_slices, rank, init=init, svd=svd, random_state=random_state
    )

    rec_errors = []
    norm_tensor = tl.sqrt(
        sum(tl.norm(tensor_slice, 2) ** 2 for tensor_slice in tensor_slices)
    )

    if absolute_tol is None:
        absolute_tol = tl.eps(factors[0].dtype) * 1000

if linesearch and not isinstance(linesearch, _BroThesisLineSearch):
    linesearch = _BroThesisLineSearch(
        norm_tensor, svd, verbose=verbose, nn_modes=nn_modes
    )

    # If nn_modes is set, we use HALS, otherwise, we use the standard parafac implementation.
    if nn_modes is None:

        def parafac_updates(X, w, f):
            return parafac(
                X,
                rank,
                n_iter_max=n_iter_parafac,
                init=(w, f),
                svd=svd,
                orthogonalise=False,
                verbose=verbose,
                return_errors=False,
                normalize_factors=False,
                mask=None,
                random_state=random_state,
                tol=1e-100,
            )[1]

    else:
        if nn_modes == "all" or 1 in nn_modes:
            warn(
                "Mode `1` of PARAFAC2 fitted with ALS cannot be constrained to be truly non-negative. See the documentation for more info."
            )

        def parafac_updates(X, w, f):
            return non_negative_parafac_hals(
                X,
                rank,
                n_iter_max=n_iter_parafac,
                init=(w, f),
                svd=svd,
                nn_modes=nn_modes,
                verbose=verbose,
                return_errors=False,
                tol=1e-100,
            )[1]

    for iteration in range(n_iter_max):
        if verbose:
            print("Starting iteration", iteration)

        factors[1] = factors[1] * T.reshape(weights, (1, -1))
        weights = T.ones(weights.shape, **tl.context(tensor_slices[0]))

        # Will we be performing a line search iteration?
        if linesearch and iteration % 2 == 0 and iteration > 5:
            line_iter = True
            factors_last = [tl.copy(f) for f in factors]
        else:
            line_iter = False

        projections = _compute_projections(tensor_slices, factors, svd)
        projected_tensor = _project_tensor_slices(tensor_slices, projections)
        factors = parafac_updates(projected_tensor, weights, factors)

        # Start line search if requested.
        if line_iter:
            factors, projections, rec_errors[-1] = linesearch.line_step(
                iteration,
                tensor_slices,
                factors_last,
                weights,
                factors,
                projections,
                rec_errors[-1],
            )

        if normalize_factors:
            weights, factors = cp_normalize((weights, factors))

        if tol and not line_iter:
            rec_error = _parafac2_reconstruction_error(
                tensor_slices,
                (weights, factors, projections),
                norm_tensor,
                projected_tensor,
            )
            rec_error /= norm_tensor
            rec_errors.append(rec_error)

        if tol:
            if iteration >= 1:
                if verbose:
                    print(
                        f"PARAFAC2 reconstruction error={rec_errors[-1]}, variation={rec_errors[-2] - rec_errors[-1]}."
                    )

                if (
                    abs(rec_errors[-2] ** 2 - rec_errors[-1] ** 2)
                    < (tol * rec_errors[-2] ** 2)
                    or rec_errors[-1] ** 2 < absolute_tol
                ):
                    if verbose:
                        print(f"converged in {iteration} iterations.")
                    break
            else:
                if verbose:
                    print(f"PARAFAC2 reconstruction error={rec_errors[-1]}")

    parafac2_tensor = Parafac2Tensor((weights, factors, projections))

    if return_errors:
        return parafac2_tensor, rec_errors
    else:
        return parafac2_tensor


class Parafac2(DecompositionMixin):
    r"""PARAFAC2 decomposition [1]_ of a third order tensor via alternating least squares (ALS)

    Computes a rank-`rank` PARAFAC2 decomposition of the third-order tensor defined by
    `tensor_slices`. The decomposition is on the form :math:`(A [B_i] C)` such that the
    i-th frontal slice, :math:`X_i`, of :math:`X` is given by

    .. math::

        X_i = B_i diag(a_i) C^T,

    where :math:`diag(a_i)` is the diagonal matrix whose nonzero entries are equal to
    the :math:`i`-th row of the :math:`I \times R` factor matrix :math:`A`, :math:`B_i`
    is a :math:`J_i \times R` factor matrix such that the cross product matrix :math:`B_{i_1}^T B_{i_1}`
    is constant for all :math:`i`, and :math:`C` is a :math:`K \times R` factor matrix.
    To compute this decomposition, we reformulate the expression for :math:`B_i` such that

    .. math::

        B_i = P_i B,

    where :math:`P_i` is a :math:`J_i \times R` orthogonal matrix and :math:`B` is a
    :math:`R \times R` matrix.

    An alternative formulation of the PARAFAC2 decomposition is that the tensor element
    :math:`X_{ijk}` is given by

    .. math::

        X_{ijk} = \sum_{r=1}^R A_{ir} B_{ijr} C_{kr},

    with the same constraints hold for :math:`B_i` as above.

    Parameters
    ----------
    rank : int
        Number of components.
    n_iter_max : int, optional
        (Default: 2000) Maximum number of iteration

        .. versionchanged:: 0.6.1

            Previously, the default maximum number of iterations was 100.

    init : {'svd', 'random', CPTensor, Parafac2Tensor}
        Type of factor matrix initialization. See `initialize_factors`.
    svd : str, default is 'truncated_svd'
        function to use to compute the SVD, acceptable values in tensorly.SVD_FUNS
    normalize_factors : bool (optional)
        If True, aggregate the weights of each factor in a 1D-tensor
        of shape (rank, ), which will contain the norms of the factors. Note that
        there may be some inaccuracies in the component weights.
    tol : float, optional
        (Default: 1e-8) Relative reconstruction error decrease tolerance. The
        algorithm is considered to have converged when
        :math:`\left|\| X - \hat{X}_{n-1} \|^2 - \| X - \hat{X}_{n} \|^2\right| < \epsilon \| X - \hat{X}_{n-1} \|^2`.
        That is, when the relative change in sum of squared error is less
        than the tolerance.

        .. versionchanged:: 0.6.1

            Previously, the stopping condition was
            :math:`\left|\| X - \hat{X}_{n-1} \| - \| X - \hat{X}_{n} \|\right| < \epsilon`.

    absolute_tol : float, optional
        (Default: 1e-13) Absolute reconstruction error tolearnce. The algorithm
        is considered to have converged when
        :math:`\left|\| X - \hat{X}_{n-1} \|^2 - \| X - \hat{X}_{n} \|^2\right| < \epsilon_\text{abs}`.
        That is, when the relative sum of squared error is less than the specified tolerance.
        The absolute tolerance is necessary for stopping the algorithm when used on noise-free
        data that follows the PARAFAC2 constraint.

        If None, then the machine precision + 1000 will be used.
    nn_modes: None, 'all' or array of integers
        (Default: None) Used to specify which modes to impose non-negativity constraints on.
        We cannot impose non-negativity constraints on the the B-mode (mode 1) with the ALS
        algorithm, so if this mode is among the constrained modes, then a warning will be shown
        (see notes for more info).
    random_state : {None, int, np.random.RandomState}
    verbose : int, optional
        Level of verbosity
    return_errors : bool, optional
        Activate return of iteration errors
    n_iter_parafac : int, optional
        Number of PARAFAC iterations to perform for each PARAFAC2 iteration

    Returns
    -------
    Parafac2Tensor : (weight, factors, projection_matrices)
        * weights : 1D array of shape (rank, )
            all ones if normalize_factors is False (default),
            weights of the (normalized) factors otherwise
        * factors : List of factors of the CP decomposition element `i` is of shape
            (tensor.shape[i], rank)
        * projection_matrices : List of projection matrices used to create evolving
            factors.

    References
    ----------
    .. [1] Kiers, H.A.L., ten Berge, J.M.F. and Bro, R. (1999),
           PARAFAC2—Part I. A direct fitting algorithm for the PARAFAC2 model.
           J. Chemometrics, 13: 275-294.

    Notes
    -----
    This formulation of the PARAFAC2 decomposition is slightly different from the one in [1]_.
    The difference lies in that, here, the second mode changes over the first mode, whereas in
    [1]_, the second mode changes over the third mode. This change allows the function to accept
    both lists of matrices and a single nd-array as input without any mode reordering.
    """

    def __init__(
        self,
        rank,
        n_iter_max=2000,
        init="random",
        svd="truncated_svd",
        normalize_factors=False,
        tol=1e-8,
        absolute_tol=1e-13,
        nn_modes=None,
        random_state=None,
        verbose=False,
        return_errors=False,
        n_iter_parafac=5,
        linesearch=False,
    ):
        self.rank = rank
        self.n_iter_max = n_iter_max
        self.init = init
        self.svd = svd
        self.normalize_factors = normalize_factors
        self.tol = tol
        self.absolute_tol = absolute_tol
        self.nn_modes = nn_modes
        self.random_state = random_state
        self.verbose = verbose
        self.return_errors = return_errors
        self.n_iter_parafac = n_iter_parafac
        self.linesearch = linesearch

    def fit_transform(self, tensor):
        """Decompose an input tensor

        Parameters
        ----------
        tensor : tensorly.tensor

        Returns
        -------
        self
        """
        self.decomposition_, self.errors_ = parafac2(
            tensor,
            rank=self.rank,
            n_iter_max=self.n_iter_max,
            init=self.init,
            svd=self.svd,
            normalize_factors=self.normalize_factors,
            tol=self.tol,
            absolute_tol=self.absolute_tol,
            nn_modes=self.nn_modes,
            random_state=self.random_state,
            verbose=self.verbose,
            return_errors=self.return_errors,
            n_iter_parafac=self.n_iter_parafac,
            linesearch=self.linesearch,
        )
        return self.decomposition_<|MERGE_RESOLUTION|>--- conflicted
+++ resolved
@@ -95,7 +95,6 @@
     return tl.stack(slices)
 
 
-<<<<<<< HEAD
 class _BroThesisLineSearch:
     def __init__(self, norm_tensor, svd, verbose=False, nn_modes=None, acc_pow=2.0, max_fail=4):
         self.norm_tensor = norm_tensor
@@ -160,12 +159,9 @@
             return factors, projections, rec_error
 
 
-def _parafac2_reconstruction_error(tensor_slices, decomposition, norm_matrices=None):
-=======
 def _parafac2_reconstruction_error(
     tensor_slices, decomposition, norm_matrices=None, projected_tensor=None
 ):
->>>>>>> 4ba1cbea
     """Calculates the reconstruction error of the PARAFAC2 decomposition. This implementation
     uses the inner product with each matrix for efficiency, as this avoids needing to
     reconstruct the tensor. This is based on the property that:
