__version__ = '0.5.1'

import sys

from .base import unfold, fold
from .base import tensor_to_vec, vec_to_tensor
from .base import partial_unfold, partial_fold
from .base import partial_tensor_to_vec, partial_vec_to_tensor

from .cp_tensor import (cp_to_tensor, cp_to_unfolded,
                        cp_to_vec, unfolding_dot_khatri_rao, 
                        cp_norm, cp_mode_dot, cp_normalize,
                        validate_cp_rank)
from .tucker_tensor import (tucker_to_tensor, tucker_to_unfolded,
                            tucker_to_vec, tucker_mode_dot,
                            validate_tucker_rank)
from .tt_tensor import tt_to_tensor, tt_to_unfolded, tt_to_vec, validate_tt_rank
from .tt_matrix import (tt_matrix_to_tensor, tt_matrix_to_tensor, validate_tt_matrix_rank,
                        tt_matrix_to_unfolded, tt_matrix_to_vec, tt_matrix_to_matrix)

from .backend import (set_backend, get_backend,
                      backend_context, _get_backend_dir,
                      _get_backend_method, override_module_dispatch)

<<<<<<< HEAD
from .backend import (check_random_state, context, tensor, is_tensor, shape, ndim,
                      to_numpy, copy, concatenate, reshape, transpose, moveaxis,
                      arange, ones, zeros, zeros_like, eye, where, clip, max, min,
                      argmax, argmin, all, mean, sum, prod, sign, abs, sqrt, norm,
                      dot, kron, solve, qr, kr, partial_svd, stack)
=======
from .backend import (context, tensor, is_tensor, shape, ndim, to_numpy, copy,
                      concatenate, reshape, transpose, moveaxis, arange, ones,
                      zeros, zeros_like, eye, where, clip, max, min, argmax,
                      argmin, all, mean, sum, prod, sign, abs, sqrt, norm, dot,
                      kron, solve, qr, kr, partial_svd, stack, eps, finfo,
                      index_update)
>>>>>>> 4215e3db


# Deprecated
from .cp_tensor import kruskal_to_tensor, kruskal_to_unfolded, kruskal_to_vec


# Add Backend functions, dynamically dispatched
def full_dir():
    """Returns the module's __dir__, including the local variables
        and augmenting it with the dynamically dispatched variables from backend.
    """
    static_items = list(sys.modules[__name__].__dict__.keys())
    return _get_backend_dir() + static_items

override_module_dispatch(__name__, _get_backend_method, full_dir)
del override_module_dispatch, full_dir, _get_backend_method<|MERGE_RESOLUTION|>--- conflicted
+++ resolved
@@ -22,20 +22,12 @@
                       backend_context, _get_backend_dir,
                       _get_backend_method, override_module_dispatch)
 
-<<<<<<< HEAD
-from .backend import (check_random_state, context, tensor, is_tensor, shape, ndim,
-                      to_numpy, copy, concatenate, reshape, transpose, moveaxis,
-                      arange, ones, zeros, zeros_like, eye, where, clip, max, min,
-                      argmax, argmin, all, mean, sum, prod, sign, abs, sqrt, norm,
-                      dot, kron, solve, qr, kr, partial_svd, stack)
-=======
 from .backend import (context, tensor, is_tensor, shape, ndim, to_numpy, copy,
                       concatenate, reshape, transpose, moveaxis, arange, ones,
                       zeros, zeros_like, eye, where, clip, max, min, argmax,
                       argmin, all, mean, sum, prod, sign, abs, sqrt, norm, dot,
                       kron, solve, qr, kr, partial_svd, stack, eps, finfo,
-                      index_update)
->>>>>>> 4215e3db
+                      index_update, check_random_state)
 
 
 # Deprecated
