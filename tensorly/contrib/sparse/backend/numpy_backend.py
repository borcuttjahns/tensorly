from copy import copy as _py_copy
from distutils.version import LooseVersion

import numpy as np
import scipy
import scipy.linalg
import scipy.sparse.linalg
import sparse

from . import register_sparse_backend
from ....backend.core import Backend


_MIN_SPARSE_VERSION = '0.4.1+10.g81eccee'
if LooseVersion(sparse.__version__) < _MIN_SPARSE_VERSION:
    raise ImportError("numpy sparse backend requires `sparse` version >= %r"
                      % _MIN_SPARSE_VERSION)


def is_sparse(x):
    return isinstance(x, sparse.SparseArray)


class NumpySparseBackend(Backend):
    backend_name = 'numpy.sparse'

    @staticmethod
    def context(tensor):
        return {'dtype': tensor.dtype}

    @staticmethod
    def tensor(data, dtype=None):
        if is_sparse(data):
            return (data.astype(dtype)
                    if dtype is not None and dtype != data.dtype
                    else data)
        elif isinstance(data, np.ndarray):
            return sparse.COO.from_numpy(data.astype(dtype, copy=False))
        else:
            return sparse.COO.from_numpy(np.array(data, dtype=dtype))

    @staticmethod
    def is_tensor(obj):
        return is_sparse(obj)

    @staticmethod
    def to_numpy(tensor):
        return tensor.todense() if is_sparse(tensor) else np.array(tensor)

    @staticmethod
    def copy(tensor):
        return _py_copy(tensor)

    @staticmethod
    def clip(tensor, a_min=None, a_max=None, inplace=False):
        return np.clip(tensor, a_min, a_max)

    @staticmethod
    def norm(tensor, order=2, axis=None):
        # handle difference in default axis notation
        if axis == ():
            axis = None

        if order == 'inf':
            return np.max(np.abs(tensor), axis=axis)
        if order == 1:
            return np.sum(np.abs(tensor), axis=axis)
        elif order == 2:
            return np.sqrt(np.sum(tensor**2, axis=axis))
        else:
            return np.sum(np.abs(tensor)**order, axis=axis)**(1 / order)

    def dot(self, x, y):
        if is_sparse(x) or is_sparse(y):
            return sparse.dot(x, y)
        return np.dot(x, y)

    def solve(self, A, b):
        """
        Compute x s.t. Ax = b
        """
        if is_sparse(A) or is_sparse(b):
            A, b = A.tocsc(), b.tocsc()
            x = sparse.COO(scipy.sparse.linalg.spsolve(A, b))
        else:
            x = np.linalg.solve(A, b)

        return x

    @staticmethod
    def partial_svd(matrix, n_eigenvecs=None):
        # Check that matrix is... a matrix!
        if matrix.ndim != 2:
            raise ValueError('matrix be a matrix. matrix.ndim is {} != 2'.format(
                matrix.ndim))

        # Choose what to do depending on the params
        dim_1, dim_2 = matrix.shape
        if dim_1 <= dim_2:
            min_dim = dim_1
        else:
            min_dim = dim_2

        if not is_sparse(matrix) and (n_eigenvecs is None or n_eigenvecs >= min_dim):
            if n_eigenvecs is None or n_eigenvecs > min_dim:
                full_matrices = True
            else:
                full_matrices = False
            # Default on standard SVD
            U, S, V = scipy.linalg.svd(matrix, full_matrices=full_matrices)
            U, S, V = U[:, :n_eigenvecs], S[:n_eigenvecs], V[:n_eigenvecs, :]
            return U, S, V
        elif n_eigenvecs is None:
            raise ValueError('n_eigenvecs cannot be none')
        elif is_sparse(matrix) and matrix.nnz == 0:
            # all-zeros matrix, so we should do a quick return.
            U = sparse.eye(dim_1, n_eigenvecs, dtype=matrix.dtype)
            S = np.zeros(n_eigenvecs, dtype=matrix.dtype)
            V = sparse.eye(dim_2, n_eigenvecs, dtype=matrix.dtype)
        else:
            if n_eigenvecs > min_dim:
                msg = ('n_eigenvecs={} if greater than the minimum matrix '
                       'dimension ({})')
                raise ValueError(msg.format(n_eigenvecs, min(matrix.shape)))
            if np.issubdtype(matrix.dtype, np.complexfloating):
                raise NotImplementedError("Complex dtypes")
            # We can perform a partial SVD
            # First choose whether to use X * X.T or X.T *X
            if dim_1 < dim_2:
                conj = matrix.T
                xxT = matrix.dot(conj)
                if is_sparse(xxT):
                    xxT = xxT.to_scipy_sparse()
                if n_eigenvecs >= xxT.shape[0]:
                    # use dense form when sparse form will fail
                    S, U = scipy.linalg.eigh(xxT.toarray())
                else:
                    S, U = scipy.sparse.linalg.eigsh(xxT, k=n_eigenvecs, which='LM')
                S = np.sqrt(S)
                V = conj.dot(U / S[None, :])
            else:
                xTx = matrix.T.dot(matrix)
                if is_sparse(xTx):
                    xTx = xTx.to_scipy_sparse()
                if n_eigenvecs >= xTx.shape[0]:
                    # use dense form when sparse form will fail
                    S, V = scipy.linalg.eigh(xTx.toarray())
                else:
                    S, V = scipy.sparse.linalg.eigsh(xTx, k=n_eigenvecs, which='LM')
                S = np.sqrt(S)
                U = matrix.dot(V / S[None, :])

            # WARNING: here, V is still the transpose of what it should be
            U, S, V = U[:, ::-1], S[::-1], V[:, ::-1]
        return U, S, V.T.conj()

    @property
    def SVD_FUNS(self):
        return {'numpy_svd': self.partial_svd,
                'truncated_svd': self.partial_svd}


for name in ['int64', 'int32', 'float64', 'float32', 'moveaxis', 'transpose',
             'reshape', 'ndim', 'shape', 'max', 'min', 'all', 'mean', 'sum',
<<<<<<< HEAD
             'prod', 'sqrt', 'abs', 'sign', 'arange']:
=======
             'prod', 'sqrt', 'abs', 'sign', 'clip', 'arange', 'conj']:
>>>>>>> d329bac1
    NumpySparseBackend.register_method(name, getattr(np, name))

for name in ['where', 'concatenate', 'kron', 'zeros', 'zeros_like', 'eye',
             'ones', 'stack']:
    NumpySparseBackend.register_method(name, getattr(sparse, name))

<|MERGE_RESOLUTION|>--- conflicted
+++ resolved
@@ -162,11 +162,7 @@
 
 for name in ['int64', 'int32', 'float64', 'float32', 'moveaxis', 'transpose',
              'reshape', 'ndim', 'shape', 'max', 'min', 'all', 'mean', 'sum',
-<<<<<<< HEAD
-             'prod', 'sqrt', 'abs', 'sign', 'arange']:
-=======
              'prod', 'sqrt', 'abs', 'sign', 'clip', 'arange', 'conj']:
->>>>>>> d329bac1
     NumpySparseBackend.register_method(name, getattr(np, name))
 
 for name in ['where', 'concatenate', 'kron', 'zeros', 'zeros_like', 'eye',
