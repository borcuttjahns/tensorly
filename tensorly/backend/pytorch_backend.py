--- conflicted
+++ resolved
@@ -155,15 +155,10 @@
     def update_index(tensor, index, values):
         tensor.index_put_(index, values)
 
-<<<<<<< HEAD
 for name in ['float64', 'float32', 'int64', 'int32', 'is_tensor', 'ones',
              'zeros', 'zeros_like', 'reshape', 'eye', 'max', 'min', 'prod',
              'abs', 'sqrt', 'sign', 'where', 'qr', 'conj', 'diag', 'finfo', 'einsum', 'log2']:
-=======
-for name in ['float64', 'float32', 'int64', 'int32', 'is_tensor', 'ones', 'moveaxis',
-             'zeros', 'zeros_like', 'reshape', 'eye', 'max', 'min', 'prod', 'kron',
-             'abs', 'sqrt', 'sign', 'where', 'conj', 'diag', 'finfo', 'einsum']:
->>>>>>> d8e90a60
+
     PyTorchBackend.register_method(name, getattr(torch, name))
 
 for name in ['solve', 'qr', 'svd', 'eigh']:
